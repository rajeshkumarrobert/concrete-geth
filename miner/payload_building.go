// Copyright 2022 The go-ethereum Authors
// This file is part of the go-ethereum library.
//
// The go-ethereum library is free software: you can redistribute it and/or modify
// it under the terms of the GNU Lesser General Public License as published by
// the Free Software Foundation, either version 3 of the License, or
// (at your option) any later version.
//
// The go-ethereum library is distributed in the hope that it will be useful,
// but WITHOUT ANY WARRANTY; without even the implied warranty of
// MERCHANTABILITY or FITNESS FOR A PARTICULAR PURPOSE. See the
// GNU Lesser General Public License for more details.
//
// You should have received a copy of the GNU Lesser General Public License
// along with the go-ethereum library. If not, see <http://www.gnu.org/licenses/>

package miner

import (
	"crypto/sha256"
	"encoding/binary"
	"math/big"
	"sync"
	"time"

	"github.com/ethereum/go-ethereum/beacon/engine"
	"github.com/ethereum/go-ethereum/common"
	"github.com/ethereum/go-ethereum/core/types"
	"github.com/ethereum/go-ethereum/log"
	"github.com/ethereum/go-ethereum/params"
	"github.com/ethereum/go-ethereum/rlp"
)

// BuildPayloadArgs contains the provided parameters for building payload.
// Check engine-api specification for more details.
// https://github.com/ethereum/execution-apis/blob/main/src/engine/specification.md#payloadattributesv1
type BuildPayloadArgs struct {
	Parent       common.Hash       // The parent block to build payload on top
	Timestamp    uint64            // The provided timestamp of generated payload
	FeeRecipient common.Address    // The provided recipient address for collecting transaction fee
	Random       common.Hash       // The provided randomness value
	Withdrawals  types.Withdrawals // The provided withdrawals
	BeaconRoot   *common.Hash      // The provided beaconRoot (Cancun)

	NoTxPool     bool                 // Optimism addition: option to disable tx pool contents from being included
	Transactions []*types.Transaction // Optimism addition: txs forced into the block via engine API
	GasLimit     *uint64              // Optimism addition: override gas limit of the block to build
}

// Id computes an 8-byte identifier by hashing the components of the payload arguments.
func (args *BuildPayloadArgs) Id() engine.PayloadID {
	// Hash
	hasher := sha256.New()
	hasher.Write(args.Parent[:])
	binary.Write(hasher, binary.BigEndian, args.Timestamp)
	hasher.Write(args.Random[:])
	hasher.Write(args.FeeRecipient[:])
	rlp.Encode(hasher, args.Withdrawals)
	if args.BeaconRoot != nil {
		hasher.Write(args.BeaconRoot[:])
	}

	if args.NoTxPool || len(args.Transactions) > 0 { // extend if extra payload attributes are used
		binary.Write(hasher, binary.BigEndian, args.NoTxPool)
		binary.Write(hasher, binary.BigEndian, uint64(len(args.Transactions)))
		for _, tx := range args.Transactions {
			h := tx.Hash()
			hasher.Write(h[:])
		}
	}
	if args.GasLimit != nil {
		binary.Write(hasher, binary.BigEndian, *args.GasLimit)
	}

	var out engine.PayloadID
	copy(out[:], hasher.Sum(nil)[:8])
	return out
}

// Payload wraps the built payload(block waiting for sealing). According to the
// engine-api specification, EL should build the initial version of the payload
// which has an empty transaction set and then keep update it in order to maximize
// the revenue. Therefore, the empty-block here is always available and full-block
// will be set/updated afterwards.
type Payload struct {
	id       engine.PayloadID
	empty    *types.Block
	full     *types.Block
	sidecars []*types.BlobTxSidecar
	fullFees *big.Int
	stop     chan struct{}
	lock     sync.Mutex
	cond     *sync.Cond
}

// newPayload initializes the payload object.
func newPayload(empty *types.Block, id engine.PayloadID) *Payload {
	payload := &Payload{
		id:    id,
		empty: empty,
		stop:  make(chan struct{}),
	}
	log.Info("Starting work on payload", "id", payload.id)
	payload.cond = sync.NewCond(&payload.lock)
	return payload
}

// update updates the full-block with latest built version.
func (payload *Payload) update(r *newPayloadResult, elapsed time.Duration) {
	payload.lock.Lock()
	defer payload.lock.Unlock()

	select {
	case <-payload.stop:
		return // reject stale update
	default:
	}
	// Ensure the newly provided full block has a higher transaction fee.
	// In post-merge stage, there is no uncle reward anymore and transaction
	// fee(apart from the mev revenue) is the only indicator for comparison.
	if payload.full == nil || r.fees.Cmp(payload.fullFees) > 0 {
		payload.full = r.block
		payload.fullFees = r.fees
		payload.sidecars = r.sidecars

		feesInEther := new(big.Float).Quo(new(big.Float).SetInt(r.fees), big.NewFloat(params.Ether))
		log.Info("Updated payload",
			"id", payload.id,
			"number", r.block.NumberU64(),
			"hash", r.block.Hash(),
			"txs", len(r.block.Transactions()),
			"withdrawals", len(r.block.Withdrawals()),
			"gas", r.block.GasUsed(),
			"fees", feesInEther,
			"root", r.block.Root(),
			"elapsed", common.PrettyDuration(elapsed),
		)
	}
	payload.cond.Broadcast() // fire signal for notifying full block
}

// Resolve returns the latest built payload and also terminates the background
// thread for updating payload. It's safe to be called multiple times.
func (payload *Payload) Resolve() *engine.ExecutionPayloadEnvelope {
	payload.lock.Lock()
	defer payload.lock.Unlock()

	select {
	case <-payload.stop:
	default:
		close(payload.stop)
	}
	if payload.full != nil {
		return engine.BlockToExecutableData(payload.full, payload.fullFees, payload.sidecars)
	}
	return engine.BlockToExecutableData(payload.empty, big.NewInt(0), nil)
}

// ResolveEmpty is basically identical to Resolve, but it expects empty block only.
// It's only used in tests.
func (payload *Payload) ResolveEmpty() *engine.ExecutionPayloadEnvelope {
	payload.lock.Lock()
	defer payload.lock.Unlock()

	return engine.BlockToExecutableData(payload.empty, big.NewInt(0), nil)
}

// ResolveFull is basically identical to Resolve, but it expects full block only.
// Don't call Resolve until ResolveFull returns, otherwise it might block forever.
func (payload *Payload) ResolveFull() *engine.ExecutionPayloadEnvelope {
	payload.lock.Lock()
	defer payload.lock.Unlock()

	if payload.full == nil {
		select {
		case <-payload.stop:
			return nil
		default:
		}
		// Wait the full payload construction. Note it might block
		// forever if Resolve is called in the meantime which
		// terminates the background construction process.
		payload.cond.Wait()
	}
	// Terminate the background payload construction
	select {
	case <-payload.stop:
	default:
		close(payload.stop)
	}
	return engine.BlockToExecutableData(payload.full, payload.fullFees, payload.sidecars)
}

// buildPayload builds the payload according to the provided parameters.
func (w *worker) buildPayload(args *BuildPayloadArgs) (*Payload, error) {
	// Build the initial version with no transaction included. It should be fast
	// enough to run. The empty payload can at least make sure there is something
	// to deliver for not missing slot.
<<<<<<< HEAD
	emptyParams := &generateParams{
		timestamp:   args.Timestamp,
		forceTime:   true,
		parentHash:  args.Parent,
		coinbase:    args.FeeRecipient,
		random:      args.Random,
		withdrawals: args.Withdrawals,
		beaconRoot:  args.BeaconRoot,
		noTxs:       true,
		txs:         args.Transactions,
		gasLimit:    args.GasLimit,
	}
	empty := w.getSealingBlock(emptyParams)
	if empty.err != nil {
		return nil, empty.err
=======
	empty, emptyFees, err := w.getSealingBlock(args.Parent, args.Timestamp, args.FeeRecipient, args.Random, args.Withdrawals, true, args.Transactions, args.GasLimit)
	if err != nil {
		return nil, err
>>>>>>> 40033c03
	}

	// Construct a payload object for return.
	payload := newPayload(empty.block, args.Id())
	if args.NoTxPool { // don't start the background payload updating job if there is no tx pool to pull from
		// make sure to make it appear as full, otherwise it will wait indefinitely for payload building to complete.
		payload.full = empty
		payload.fullFees = emptyFees
		return payload, nil
	}

	// Spin up a routine for updating the payload in background. This strategy
	// can maximum the revenue for including transactions with highest fee.
	go func() {
		// Setup the timer for re-building the payload. The initial clock is kept
		// for triggering process immediately.
		timer := time.NewTimer(0)
		defer timer.Stop()

		// Setup the timer for terminating the process if SECONDS_PER_SLOT (12s in
		// the Mainnet configuration) have passed since the point in time identified
		// by the timestamp parameter.
		endTimer := time.NewTimer(time.Second * 12)

		fullParams := &generateParams{
			timestamp:   args.Timestamp,
			forceTime:   true,
			parentHash:  args.Parent,
			coinbase:    args.FeeRecipient,
			random:      args.Random,
			withdrawals: args.Withdrawals,
			beaconRoot:  args.BeaconRoot,
			noTxs:       false,
			txs:         args.Transactions,
			gasLimit:    args.GasLimit,
		}

		for {
			select {
			case <-timer.C:
				start := time.Now()
				r := w.getSealingBlock(fullParams)
				if r.err == nil {
					payload.update(r, time.Since(start))
				}
				timer.Reset(w.recommit)
			case <-payload.stop:
				log.Info("Stopping work on payload", "id", payload.id, "reason", "delivery")
				return
			case <-endTimer.C:
				log.Info("Stopping work on payload", "id", payload.id, "reason", "timeout")
				return
			}
		}
	}()
	return payload, nil
}<|MERGE_RESOLUTION|>--- conflicted
+++ resolved
@@ -196,7 +196,6 @@
 	// Build the initial version with no transaction included. It should be fast
 	// enough to run. The empty payload can at least make sure there is something
 	// to deliver for not missing slot.
-<<<<<<< HEAD
 	emptyParams := &generateParams{
 		timestamp:   args.Timestamp,
 		forceTime:   true,
@@ -212,19 +211,14 @@
 	empty := w.getSealingBlock(emptyParams)
 	if empty.err != nil {
 		return nil, empty.err
-=======
-	empty, emptyFees, err := w.getSealingBlock(args.Parent, args.Timestamp, args.FeeRecipient, args.Random, args.Withdrawals, true, args.Transactions, args.GasLimit)
-	if err != nil {
-		return nil, err
->>>>>>> 40033c03
 	}
 
 	// Construct a payload object for return.
 	payload := newPayload(empty.block, args.Id())
 	if args.NoTxPool { // don't start the background payload updating job if there is no tx pool to pull from
 		// make sure to make it appear as full, otherwise it will wait indefinitely for payload building to complete.
-		payload.full = empty
-		payload.fullFees = emptyFees
+		payload.full = empty.block
+		payload.fullFees = empty.fees
 		return payload, nil
 	}
 
